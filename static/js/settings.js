// Helper function to show messages
function showMessage(elementId, message, isError = false) {
    // Pokazuj tylko powiadomienie w rogu, nie wyświetlaj komunikatu pod formularzem
    showNotification(message, isError ? 'error' : 'success');
    // Ukryj kontener na komunikat pod formularzem, jeśli istnieje
    const element = document.getElementById(elementId);
    if (element) {
        element.textContent = '';
        element.style.display = 'none';
    }
}

// Helper function to get CSRF token
function getCSRFToken() {
    let csrfToken = null;
    const input = document.querySelector('input[name="_csrf_token"]');
    if (input) csrfToken = input.value;
    if (!csrfToken) {
        const meta = document.querySelector('meta[name="csrf-token"]');
        if (meta) csrfToken = meta.getAttribute('content');
    }
    if (!csrfToken && window.csrf_token) csrfToken = window.csrf_token;
    return csrfToken;
}

// Create confirmation button for delete actions
function createConfirmButton(user_id, username, deleteBtn) {
    const confirmBtn = document.createElement('button');
    confirmBtn.className = 'confirm-delete-btn';
    confirmBtn.textContent = 'Potwierdź';
    confirmBtn.dataset.userId = user_id;
    confirmBtn.dataset.username = username;
    deleteBtn.classList.add('hidden');
    confirmBtn.addEventListener('click', () => {
        performUserDeletion(user_id, username);
        confirmBtn.remove();
        deleteBtn.classList.remove('hidden');
    });
    const timeoutId = setTimeout(() => {
        if (confirmBtn.parentNode) {
            confirmBtn.remove();
            deleteBtn.classList.remove('hidden');
        }
    }, 5000);
    confirmBtn.addEventListener('click', () => clearTimeout(timeoutId));
    return confirmBtn;
}

// Helper function to make API calls without app object
async function makeApiCall(url, options = {}) {
    const response = await fetch(url, {
        ...options,
        headers: {
            'Content-Type': 'application/json',
            'X-CSRFToken': getCSRFToken(),
            ...options.headers
        }
    });
    
    if (!response.ok) {
        throw new Error(`HTTP ${response.status}: ${response.statusText}`);
    }
    
    return await response.json();
}

// Helper function to wait for app to be initialized
function waitForApp() {
    return new Promise((resolve) => {
        if (window.app) {
            resolve(window.app);
        } else {
            const checkApp = () => {
                if (window.app) {
                    resolve(window.app);
                } else {
                    setTimeout(checkApp, 100);
                }
            };
            checkApp();
        }
    });
}

// Load users list
let notificationUsersList = [];

async function loadUsers() {
    try {
        let response;
        if (window.app) {
            response = await window.app.fetchData('/api/users');
        } else {
            response = await makeApiCall('/api/users');
        }
        
        if (Array.isArray(response)) {
            updateUsersTable(response);
            notificationUsersList = response;
            fillNotificationUserSelect();
        } else if (response.status === 'error') {
            throw new Error(response.message);
        } else {
            throw new Error('Nieprawidłowy format odpowiedzi');
        }
    } catch (error) {
        console.error('Błąd ładowania użytkowników:', error);
        showMessage('userActionMessage', 'Nie udało się załadować listy użytkowników: ' + error.message, true);
    }
}

// Update users table
function updateUsersTable(users) {
    const tableBody = document.getElementById('usersTableBody');
    if (!tableBody) return;
    tableBody.innerHTML = '';
    users.forEach(user => {
        const row = document.createElement('tr');
        row.className = 'user-row';
        row.dataset.userId = user.user_id;
        row.dataset.editing = 'false';
        
        // Username
        const usernameCell = document.createElement('td');
        usernameCell.className = 'username-cell';
        usernameCell.innerHTML = `<span class="display-value">${user.username}</span>`;
        row.appendChild(usernameCell);

        // Email
        const emailCell = document.createElement('td');
        emailCell.className = 'email-cell';
        emailCell.innerHTML = `<span class="display-value">${user.email || ''}</span>`;
        row.appendChild(emailCell);

        // Role
        const roleCell = document.createElement('td');
        roleCell.className = 'role-cell';
        roleCell.innerHTML = `<span class="display-value">${user.role === 'admin' ? 'Administrator' : 'Użytkownik'}</span>`;
        row.appendChild(roleCell);

        // Password
        const passwordCell = document.createElement('td');
        passwordCell.className = 'password-cell';
        passwordCell.innerHTML = `<span class="display-value">${user.password || '••••••••'}</span>`;
        row.appendChild(passwordCell);

        // Actions
        const actionsCell = document.createElement('td');
        actionsCell.className = 'actions-cell';
        const actionsDiv = document.createElement('div');
        actionsDiv.className = 'action-buttons';
        
        // Edit button with pencil icon
        const editBtn = document.createElement('button');
        editBtn.className = 'icon-button edit-button';
        editBtn.innerHTML = '✏️';
        editBtn.title = 'Edytuj';
        editBtn.addEventListener('click', () => toggleEditMode(row));
        actionsDiv.appendChild(editBtn);
        
        // Delete button with X icon (if not admin)
        if (user.role !== 'admin') {
            const deleteBtn = document.createElement('button');
            deleteBtn.className = 'icon-button delete-button';
            deleteBtn.innerHTML = '✕';
            deleteBtn.title = 'Usuń';
            deleteBtn.addEventListener('click', (e) => deleteUser(user.user_id, user.username, e));
            actionsDiv.appendChild(deleteBtn);
        }

        actionsCell.appendChild(actionsDiv);
        row.appendChild(actionsCell);
        tableBody.appendChild(row);
    });
}

<<<<<<< HEAD
// Add new user
async function addUser() {
    const username = document.getElementById('newUsername')?.value.trim();
    const email = document.getElementById('newEmail')?.value.trim();
    const password = document.getElementById('newPassword')?.value;
    const role = document.getElementById('userRole')?.value;
    if (!username || username.length < 3) {
        showMessage('addUserMessage', 'Nazwa użytkownika musi mieć co najmniej 3 znaki', true);
        return false;
    }
    if (!password || password.length < 6) {
        showMessage('addUserMessage', 'Hasło musi mieć co najmniej 6 znaków', true);
        return false;
    }
    if (email && !email.includes('@')) {
        showMessage('addUserMessage', 'Podaj poprawny adres email', true);
        return false;
    }
    try {
        // Pobierz token CSRF z inputa (najpewniejsze źródło dla Flask)
        let csrfToken = null;
        const input = document.querySelector('input[name="_csrf_token"]');
        if (input) csrfToken = input.value;
        if (!csrfToken) {
            const meta = document.querySelector('meta[name="csrf-token"]');
            if (meta) csrfToken = meta.getAttribute('content');
        }
        if (!csrfToken && window.csrf_token) csrfToken = window.csrf_token;

        if (!csrfToken) {
            showMessage('addUserMessage', 'Brak tokena CSRF. Odśwież stronę i spróbuj ponownie.', true);
            return false;
        }

        const response = await fetch('/api/users', {
            method: 'POST',
            headers: {
                'Content-Type': 'application/json',
                'X-CSRFToken': csrfToken
            },
            credentials: 'same-origin',
            body: JSON.stringify({ username, email, password, role })
        });

        if (response.type === 'opaque' || response.status === 0) {
            showMessage('addUserMessage', 'Żądanie zostało zablokowane przez przeglądarkę lub serwer. Sprawdź CORS, cookies i sesję.', true);
            throw new Error('Żądanie zostało zablokowane przez przeglądarkę lub serwer. Sprawdź CORS, cookies i sesję.');
        }

        let data;
        try {
            data = await response.json();
        } catch (e) {
            throw new Error('Serwer nie zwrócił poprawnego JSON');
        }

        if (!response.ok || data.status !== 'success') {
            throw new Error(data.message || `HTTP ${response.status}`);
        }

        showMessage('addUserMessage', `Użytkownik ${username} został dodany pomyślnie`);
        showNotification(`Użytkownik ${username} został dodany`, 'success');
        document.getElementById('newUsername').value = '';
        document.getElementById('newEmail').value = '';
        document.getElementById('newPassword').value = '';
        loadUsers();
        return true;
    } catch (error) {
        console.error('Błąd dodawania użytkownika:', error);
        showMessage('addUserMessage', `Nie udało się dodać użytkownika: ${error.message}`, true);
        showNotification(`Nie udało się dodać użytkownika: ${error.message}`, 'error');
        return false;
    }
}

=======
>>>>>>> 1ce1e140
// Toggle edit mode for a row
function toggleEditMode(row) {
    const isEditing = row.dataset.editing === 'true';
    const userId = row.dataset.userId;
    
    if (isEditing) {
        // Exit edit mode
        exitEditMode(row);
    } else {
        // Enter edit mode
        enterEditMode(row);
    }
}

// Enter edit mode for a row
function enterEditMode(row) {
    row.dataset.editing = 'true';
    
    // Get current values
    const usernameSpan = row.querySelector('.username-cell .display-value');
    const emailSpan = row.querySelector('.email-cell .display-value');
    const roleSpan = row.querySelector('.role-cell .display-value');
    
    const currentUsername = usernameSpan.textContent;
    const currentEmail = emailSpan.textContent;
    const currentRole = roleSpan.textContent === 'Administrator' ? 'admin' : 'user';
    
    // Replace with input fields
    usernameSpan.innerHTML = `<input type="text" class="edit-input" data-field="username" value="${currentUsername}" />`;
    emailSpan.innerHTML = `<input type="email" class="edit-input" data-field="email" value="${currentEmail}" />`;
    roleSpan.innerHTML = `<select class="edit-input" data-field="role">
        <option value="user" ${currentRole === 'user' ? 'selected' : ''}>Użytkownik</option>
        <option value="admin" ${currentRole === 'admin' ? 'selected' : ''}>Administrator</option>
    </select>`;
    
    // Update existing buttons instead of replacing them
    const editBtn = row.querySelector('.edit-button');
    const deleteBtn = row.querySelector('.delete-button');
    
    if (editBtn) {
        // Change edit button to confirm button
        editBtn.innerHTML = '✓';
        editBtn.title = 'Potwierdź';
        editBtn.className = 'icon-button confirm-button';
        // Remove old event listeners by cloning the element
        const newEditBtn = editBtn.cloneNode(true);
        editBtn.parentNode.replaceChild(newEditBtn, editBtn);
        newEditBtn.addEventListener('click', () => saveEditedUser(row));
    }
    
    if (deleteBtn) {
        // Change delete button to cancel button
        deleteBtn.innerHTML = '✕';
        deleteBtn.title = 'Anuluj';
        deleteBtn.className = 'icon-button cancel-button';
        // Remove old event listeners by cloning the element
        const newDeleteBtn = deleteBtn.cloneNode(true);
        deleteBtn.parentNode.replaceChild(newDeleteBtn, deleteBtn);
        newDeleteBtn.addEventListener('click', () => exitEditMode(row));
    }
}

// Exit edit mode for a row
function exitEditMode(row) {
    row.dataset.editing = 'false';
    
    // Get user data to restore the row
    const userId = row.dataset.userId;
    
    // Find the user in the current users list to restore the original state
    const usernameSpan = row.querySelector('.username-cell .display-value');
    const emailSpan = row.querySelector('.email-cell .display-value');
    const roleSpan = row.querySelector('.role-cell .display-value');
    
    // Get the original values from the inputs
    const usernameInput = row.querySelector('.username-cell .edit-input');
    const emailInput = row.querySelector('.email-cell .edit-input');
    const roleSelect = row.querySelector('.role-cell .edit-input');
    
    // Restore original display values (get from current display or reload from server)
    // For simplicity, we'll just reload the users table
    loadUsers();
}

// Save edited user
async function saveEditedUser(row) {
    const userId = row.dataset.userId;
    const inputs = row.querySelectorAll('.edit-input');
    
    const updates = {};
    inputs.forEach(input => {
        const field = input.dataset.field;
        const value = input.value.trim();
        
        if (field === 'username') {
            if (value.length < 3) {
                showNotification('Nazwa użytkownika musi mieć co najmniej 3 znaki', 'error');
                return;
            }
            updates.username = value;
        } else if (field === 'email') {
            if (value && !value.includes('@')) {
                showNotification('Podaj poprawny adres email', 'error');
                return;
            }
            updates.email = value;
        } else if (field === 'role') {
            updates.role = value;
        }
    });
    
    try {
        const response = await fetch(`/api/users/${userId}`, {
            method: 'PUT',
            headers: { 
                'Content-Type': 'application/json', 
                'X-CSRFToken': getCSRFToken() 
            },
            body: JSON.stringify(updates)
        });
        
        const data = await response.json();
        if (!response.ok) throw new Error(data.message || 'Nieznany błąd');
        
        showNotification('Dane użytkownika zostały zaktualizowane', 'success');
        loadUsers();
    } catch (error) {
        showNotification(`Nie udało się zaktualizować użytkownika: ${error.message}`, 'error');
    }
}

// Delete user flow
function deleteUser(user_id, username, event) {
    if (!user_id || !username) return;
    const deleteBtn = event.target;
    const actionsDiv = deleteBtn.parentNode;
    const confirmBtn = createConfirmButton(user_id, username, deleteBtn);
    actionsDiv.appendChild(confirmBtn);
}

// Perform user deletion
async function performUserDeletion(user_id, username) {
    try {
        let response;
        if (window.app) {
            response = await window.app.deleteData(`/api/users/${user_id}`);
        } else {
            response = await makeApiCall(`/api/users/${user_id}`, { method: 'DELETE' });
        }
        
        if (response.status === 'success') {
            showMessage('userActionMessage', `Użytkownik ${username} został usunięty`);
            showNotification(`Użytkownik ${username} został usunięty`, 'success');
            loadUsers();
        } else {
            throw new Error(response.message || 'Nieznany błąd');
        }
    } catch (error) {
        console.error('Błąd usuwania użytkownika:', error);
        showMessage('userActionMessage', `Nie udało się usunąć użytkownika: ${error.message}`, true);
        showNotification(`Nie udało się usunąć użytkownika: ${error.message}`, 'error');
    }
}

// --- Notification settings logic (admin only) ---
let notificationRecipients = [];

function createConfirmRemoveRecipientButton(idx, removeBtn) {
    const confirmBtn = document.createElement('button');
    confirmBtn.className = 'confirm-delete-btn';
    confirmBtn.textContent = 'Potwierdź';
    confirmBtn.dataset.idx = idx;
    removeBtn.classList.add('hidden');
    confirmBtn.addEventListener('click', async () => {
        notificationRecipients.splice(idx, 1);
        await saveNotificationRecipientsOnly();
        await loadNotificationSettings();
        showNotification('Odbiorca został usunięty', 'success');
        confirmBtn.remove();
        removeBtn.classList.remove('hidden');
    });
    const timeoutId = setTimeout(() => {
        if (confirmBtn.parentNode) {
            confirmBtn.remove();
            removeBtn.classList.remove('hidden');
        }
    }, 5000);
    confirmBtn.addEventListener('click', () => clearTimeout(timeoutId));
    return confirmBtn;
}

function renderNotificationRecipients() {
    const tableBody = document.getElementById('notificationRecipientsTableBody');
    tableBody.innerHTML = '';
    if (notificationRecipients.length === 0) {
        const row = document.createElement('tr');
        row.className = 'no-recipients-row';
        const cell = document.createElement('td');
        cell.colSpan = 4;
        cell.style.color = '#888';
        cell.textContent = 'Brak dodatkowych odbiorców';
        row.appendChild(cell);
        tableBody.appendChild(row);
        return;
    }
    notificationRecipients.forEach((recipient, idx) => {
        const row = document.createElement('tr');
        // E-mail
        const emailCell = document.createElement('td');
        emailCell.textContent = recipient.email || '';
        row.appendChild(emailCell);
        // Użytkownik
        const userCell = document.createElement('td');
        userCell.textContent = recipient.user || '';
        row.appendChild(userCell);
        // Powiadomienia (checkbox)
        const notifyCell = document.createElement('td');
        const notifyLabel = document.createElement('label');
        notifyLabel.className = 'checkbox-notification-label';
        notifyLabel.style.display = 'flex';
        notifyLabel.style.alignItems = 'center';
        notifyLabel.style.justifyContent = 'center';
        notifyLabel.style.gap = '6px';
        const notifyCheckbox = document.createElement('input');
        notifyCheckbox.type = 'checkbox';
        notifyCheckbox.className = 'checkbox-notification';
        notifyCheckbox.checked = recipient.enabled === undefined ? true : !!recipient.enabled;
        notifyCheckbox.addEventListener('change', async () => {
            notificationRecipients[idx].enabled = notifyCheckbox.checked;
            await saveNotificationRecipientsOnly();
        });
        const customSpan = document.createElement('span');
        customSpan.className = 'checkbox-notification-custom';
        customSpan.innerHTML = '<svg viewBox="0 0 13 10"><polyline points="1 5.5 5 9 12 1"></polyline></svg>';
        const textSpan = document.createElement('span');
        textSpan.className = 'checkbox-notification-text';
        textSpan.textContent = 'Włącz powiadomienia';
        notifyLabel.appendChild(notifyCheckbox);
        notifyLabel.appendChild(customSpan);
        notifyLabel.appendChild(textSpan);
        notifyCell.appendChild(notifyLabel);
        row.appendChild(notifyCell);
        // Akcja
        const actionCell = document.createElement('td');
        const removeBtn = document.createElement('button');
        removeBtn.textContent = 'Usuń';
        removeBtn.className = 'delete-button';
        removeBtn.addEventListener('click', () => {
            const confirmBtn = createConfirmRemoveRecipientButton(idx, removeBtn);
            actionCell.appendChild(confirmBtn);
        });
        actionCell.appendChild(removeBtn);
        row.appendChild(actionCell);
        tableBody.appendChild(row);
    });
}

// Dodawanie odbiorcy z checkboxem
function getAddRecipientEnabledValue() {
    const el = document.getElementById('notificationRecipientEnabled');
    return el ? el.checked : true;
}

async function fillNotificationUserSelect() {
    try {
        let users;
        if (window.app) {
            users = await window.app.fetchData('/api/users');
        } else {
            users = await makeApiCall('/api/users');
        }
        
        const select = document.getElementById('notificationRecipientUser');
        if (select) {
            select.innerHTML = '';
            users.forEach(user => {
                const option = document.createElement('option');
                option.value = user.username;
                option.textContent = user.username;
                select.appendChild(option);
            });
        }
    } catch (e) {
        // fallback: zostaw pusty select
    }
}

document.addEventListener('DOMContentLoaded', () => {
    const addBtn = document.getElementById('addNotificationRecipientBtn');
    if (addBtn) {
        addBtn.addEventListener('click', async () => {
            const email = document.getElementById('notificationRecipientEmail').value.trim();
            const user = document.getElementById('notificationRecipientUser').value;
            const enabled = getAddRecipientEnabledValue();
            if (!email || !user) return;
            // Jeśli już istnieje taki email+user, nie dodawaj duplikatu
            if (notificationRecipients.some(r => r.email === email && r.user === user)) return;
            notificationRecipients.push({ email, user, enabled });
            document.getElementById('notificationRecipientEmail').value = '';
            renderNotificationRecipients();
            await saveNotificationRecipientsOnly();
            await loadNotificationSettings();
            showNotification('Odbiorca został dodany', 'success');
        });
    }
    // Załaduj aktualne ustawienia powiadomień i użytkowników
    loadNotificationSettings();
    fillNotificationUserSelect();
});

async function loadNotificationSettings() {
    try {
        let response;
        if (window.app) {
            response = await window.app.fetchData('/api/notifications/settings');
        } else {
            response = await makeApiCall('/api/notifications/settings');
        }
        
        if (Array.isArray(response.recipients)) {
            notificationRecipients = response.recipients;
            renderNotificationRecipients();
        }
        if (notificationRecipients.length > 0) {
            document.getElementById('notificationRecipientEmail').value = notificationRecipients[notificationRecipients.length-1].email;
            document.getElementById('notificationRecipientUser').value = notificationRecipients[notificationRecipients.length-1].user;
        }
    } catch (error) {
        showMessage('notificationsMessage', 'Nie udało się pobrać ustawień powiadomień', true);
    }
}

async function saveNotificationSettings() {
    try {
        let response;
        if (window.app) {
            response = await window.app.postData('/api/notifications/settings', {
                recipients: notificationRecipients
            });
        } else {
            response = await makeApiCall('/api/notifications/settings', {
                method: 'POST',
                body: JSON.stringify({ recipients: notificationRecipients })
            });
        }
        
        if (response.status === 'success') {
            showMessage('notificationsMessage', 'Ustawienia powiadomień zapisane');
        } else {
            throw new Error(response.message || 'Nieznany błąd');
        }
    } catch (error) {
        showMessage('notificationsMessage', 'Błąd zapisu ustawień powiadomień: ' + error.message, true);
    }
}

async function saveNotificationRecipientsOnly() {
    try {
        let response;
        if (window.app) {
            response = await window.app.postData('/api/notifications/settings', {
                recipients: notificationRecipients
            });
        } else {
            response = await makeApiCall('/api/notifications/settings', {
                method: 'POST',
                body: JSON.stringify({ recipients: notificationRecipients })
            });
        }
        
        if (response.status !== 'success') {
            throw new Error(response.message || 'Nieznany błąd');
        }
    } catch (error) {
        showMessage('notificationsMessage', 'Błąd zapisu odbiorców powiadomień: ' + error.message, true);
    }
}

function initNotificationSettings() {
    if (window.sessionRole === 'admin') {
        const saveBtn = document.getElementById('saveNotificationsBtn');
        if (saveBtn) {
            saveBtn.addEventListener('click', saveNotificationSettings);
        }
        loadNotificationSettings();
    }
}

// Page initialization
function initSettingsPage() {
    // Set current theme in selector
    const themeSelect = document.querySelector('.theme-selector select');
    if (themeSelect) {
        themeSelect.value = localStorage.getItem('theme') || 'light';
    }
    // Initialize for admin users
    if (window.sessionRole === 'admin') {
        loadUsers();
        initNotificationSettings();
    }
}

// Zamień domyślny submit formularza na obsługę JS
document.addEventListener('DOMContentLoaded', () => {
    initSettingsPage();
    const userForm = document.querySelector('.user-form form');
    if (userForm) {
        userForm.addEventListener('submit', async (e) => {
            e.preventDefault();
            await addUser();
        });
    }
});<|MERGE_RESOLUTION|>--- conflicted
+++ resolved
@@ -174,84 +174,6 @@
     });
 }
 
-<<<<<<< HEAD
-// Add new user
-async function addUser() {
-    const username = document.getElementById('newUsername')?.value.trim();
-    const email = document.getElementById('newEmail')?.value.trim();
-    const password = document.getElementById('newPassword')?.value;
-    const role = document.getElementById('userRole')?.value;
-    if (!username || username.length < 3) {
-        showMessage('addUserMessage', 'Nazwa użytkownika musi mieć co najmniej 3 znaki', true);
-        return false;
-    }
-    if (!password || password.length < 6) {
-        showMessage('addUserMessage', 'Hasło musi mieć co najmniej 6 znaków', true);
-        return false;
-    }
-    if (email && !email.includes('@')) {
-        showMessage('addUserMessage', 'Podaj poprawny adres email', true);
-        return false;
-    }
-    try {
-        // Pobierz token CSRF z inputa (najpewniejsze źródło dla Flask)
-        let csrfToken = null;
-        const input = document.querySelector('input[name="_csrf_token"]');
-        if (input) csrfToken = input.value;
-        if (!csrfToken) {
-            const meta = document.querySelector('meta[name="csrf-token"]');
-            if (meta) csrfToken = meta.getAttribute('content');
-        }
-        if (!csrfToken && window.csrf_token) csrfToken = window.csrf_token;
-
-        if (!csrfToken) {
-            showMessage('addUserMessage', 'Brak tokena CSRF. Odśwież stronę i spróbuj ponownie.', true);
-            return false;
-        }
-
-        const response = await fetch('/api/users', {
-            method: 'POST',
-            headers: {
-                'Content-Type': 'application/json',
-                'X-CSRFToken': csrfToken
-            },
-            credentials: 'same-origin',
-            body: JSON.stringify({ username, email, password, role })
-        });
-
-        if (response.type === 'opaque' || response.status === 0) {
-            showMessage('addUserMessage', 'Żądanie zostało zablokowane przez przeglądarkę lub serwer. Sprawdź CORS, cookies i sesję.', true);
-            throw new Error('Żądanie zostało zablokowane przez przeglądarkę lub serwer. Sprawdź CORS, cookies i sesję.');
-        }
-
-        let data;
-        try {
-            data = await response.json();
-        } catch (e) {
-            throw new Error('Serwer nie zwrócił poprawnego JSON');
-        }
-
-        if (!response.ok || data.status !== 'success') {
-            throw new Error(data.message || `HTTP ${response.status}`);
-        }
-
-        showMessage('addUserMessage', `Użytkownik ${username} został dodany pomyślnie`);
-        showNotification(`Użytkownik ${username} został dodany`, 'success');
-        document.getElementById('newUsername').value = '';
-        document.getElementById('newEmail').value = '';
-        document.getElementById('newPassword').value = '';
-        loadUsers();
-        return true;
-    } catch (error) {
-        console.error('Błąd dodawania użytkownika:', error);
-        showMessage('addUserMessage', `Nie udało się dodać użytkownika: ${error.message}`, true);
-        showNotification(`Nie udało się dodać użytkownika: ${error.message}`, 'error');
-        return false;
-    }
-}
-
-=======
->>>>>>> 1ce1e140
 // Toggle edit mode for a row
 function toggleEditMode(row) {
     const isEditing = row.dataset.editing === 'true';
