--- conflicted
+++ resolved
@@ -691,7 +691,6 @@
                     buttons = self.smart_home.buttons
                 return jsonify(buttons)
             elif request.method == 'POST':
-<<<<<<< HEAD
                 if session.get('role') != 'admin':
                     return jsonify({"status": "error", "message": "Brak uprawnień"}), 403
                 new_button = request.json
@@ -705,25 +704,6 @@
                         return jsonify({"status": "error", "message": "Nie udało się zapisać przycisku"}), 500
                     return jsonify({"status": "success", "id": new_button['id']})
                 return jsonify({"status": "error", "message": "Invalid button data"}), 400
-=======
-                try:
-                    if session.get('role') != 'admin':
-                        return jsonify({"status": "error", "message": "Brak uprawnień"}), 403
-                    new_button = request.json
-                    if new_button:
-                        if 'id' not in new_button:
-                            new_button['id'] = str(uuid.uuid4())
-                        new_button['state'] = False
-                        self.smart_home.buttons.append(new_button)
-                        self.socketio.emit('update_buttons', self.smart_home.buttons)
-                        self.smart_home.save_config()
-                        return jsonify({"status": "success", "id": new_button['id']})
-                    return jsonify({"status": "error", "message": "Invalid button data"}), 400
-                except Exception as e:
-                    import traceback
-                    print(f"[ERROR] Exception in POST /api/buttons: {e}\n{traceback.format_exc()}")
-                    return jsonify({"status": "error", "message": f"Server error: {e}"}), 500
->>>>>>> 8b3a1ea0
 
         @self.app.route('/api/buttons/<id>', methods=['PUT', 'DELETE'])
         @self.auth_manager.login_required
